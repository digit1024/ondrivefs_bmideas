--- conflicted
+++ resolved
@@ -29,20 +29,22 @@
     }
 }
 
-<<<<<<< HEAD
 /// Smart strategy that considers operation types and file states
 pub struct SmartStrategy;
 
 impl SmartStrategy {
-    fn parse_datetime(datetime_str: &str) -> Option<DateTime<Utc>> {
-        DateTime::parse_from_rfc3339(datetime_str)
+    fn parse_datetime(datetime_str: &str) -> Option<chrono::DateTime<chrono::Utc>> {
+        chrono::DateTime::parse_from_rfc3339(datetime_str)
             .ok()
-            .map(|dt| dt.with_timezone(&Utc))
+            .map(|dt| dt.with_timezone(&chrono::Utc))
     }
 }
 
 impl ConflictResolver for SmartStrategy {
     fn resolve_conflict(&self, item: &ProcessingItem) -> ConflictResolution {
+        use crate::persistency::processing_item_repository::ChangeOperation;
+        use log::{debug, info};
+
         info!("SmartStrategy: Analyzing conflict for {} (operation: {:?})", 
               item.drive_item.name.as_deref().unwrap_or("unnamed"),
               item.change_operation);
@@ -103,7 +105,8 @@
 }
 
 impl ConflictResolver for TimestampStrategy {
-    fn resolve_conflict(&self, item: &ProcessingItem) -> ConflictResolution {
+    fn resolve_conflict(&self, _item: &ProcessingItem) -> ConflictResolution {
+        use log::debug;
         debug!("TimestampStrategy: Resolving based on {} timestamp", 
                if self.use_newest { "newest" } else { "oldest" });
         
@@ -121,7 +124,8 @@
 }
 
 impl ConflictResolver for SizeStrategy {
-    fn resolve_conflict(&self, item: &ProcessingItem) -> ConflictResolution {
+    fn resolve_conflict(&self, _item: &ProcessingItem) -> ConflictResolution {
+        use log::debug;
         debug!("SizeStrategy: Resolving based on {} size", 
                if self.use_largest { "largest" } else { "smallest" });
         
@@ -133,8 +137,6 @@
     }
 }
 
-=======
->>>>>>> d0c38e9a
 /// Strategy factory
 pub struct ConflictResolutionFactory;
 
