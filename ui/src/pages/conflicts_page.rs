--- conflicted
+++ resolved
@@ -3,7 +3,7 @@
 use cosmic::widget::{self, button, column, container, row, text, icon};
 use cosmic::iced::{time, Alignment, Length, Subscription};
 use cosmic::theme;
-use log::{error, info};
+use log::{info};
 use crate::dbus_client::DbusClient;
 use serde::{Serialize, Deserialize};
 
@@ -79,42 +79,23 @@
         if let Some(error) = &self.error {
             content = content.push(
                 container(
-                    text::body(format!("Error: {}", error))
-                        .size(14)
-<<<<<<< HEAD
-                        
-                ).padding(8)
-=======
-                        .style(theme::Text::Destructive)
+                    button::destructive(format!("Error: {}", error))
                 ).padding(spacing)
->>>>>>> d0c38e9a
             );
         }
 
         // Conflicts list
-<<<<<<< HEAD
-        let conflicts_content = if self.conflicts.is_empty() {
-            container(
-                column()
-                    .push(text::title3("✅ No conflicts detected").size(18))
-                    .push(text::body("All files are synchronized").size(14))
-                    
-            )
-            .padding(spacing * 4)
-            .width(Length::Fill)
-=======
         if self.conflicts.is_empty() && !self.loading {
             content = content.push(
                 container(
                     column()
-                        .push(text::title3("No conflicts detected").size(18))
+                        .push(text::title3("✅ No conflicts detected").size(18))
                         .push(text::body("All files are synchronized").size(14))
-                        .align_items(Alignment::Center)
+                        .align_x(Alignment::Center)
                 )
                 .padding(spacing * 4)
                 .width(Length::Fill)
             );
->>>>>>> d0c38e9a
         } else {
             let mut conflicts_column = column().spacing(spacing);
             
@@ -130,11 +111,7 @@
         content.into()
     }
 
-<<<<<<< HEAD
-    fn conflict_card<'a>(&self, conflict: &'a ConflictItem) -> cosmic::Element<'a, Message> {
-=======
-    fn conflict_item(&self, conflict: &ConflictItem) -> cosmic::Element<Message> {
->>>>>>> d0c38e9a
+    fn conflict_item<'a>(&self, conflict: &'a ConflictItem) -> cosmic::Element<'a, Message> {
         let spacing = theme::active().cosmic().spacing.space_s;
         
         let mut item_content = column().spacing(spacing).padding(spacing);
@@ -162,14 +139,11 @@
                     .width(Length::FillPortion(1))
             )
             .push(
-<<<<<<< HEAD
                 container(text::heading("⚔️").size(20))
                     .align_x(Alignment::Center)
                     .width(Length::Shrink)
             )
             .push(
-=======
->>>>>>> d0c38e9a
                 column()
                     .push(text::heading("Remote Version").size(14))
                     .push(text::body(format!("Modified: {}", conflict.remote_modified)).size(12))
@@ -188,38 +162,6 @@
         item_content = item_content.push(text::body(status_text).size(12));
 
         // Resolution buttons
-<<<<<<< HEAD
-        if is_selected {
-            card_content = card_content.push(widget::divider::horizontal::default());
-            
-            let resolution_buttons = row()
-                .spacing(spacing)
-                .push(
-                    button::suggested("Use Local")
-                        .on_press(Message::ResolveConflict(conflict.id, "use_local".to_string()))
-                )
-                .push(
-                    button::standard("Use Remote")
-                        .on_press(Message::ResolveConflict(conflict.id, "use_remote".to_string()))
-                )
-                .push(
-                    button::standard("Keep Both")
-                        .on_press(Message::ResolveConflict(conflict.id, "keep_both".to_string()))
-                )
-                .push(
-                    button::standard("Skip")
-                        .on_press(Message::ResolveConflict(conflict.id, "skip".to_string()))
-                );
-            
-            card_content = card_content.push(resolution_buttons);
-        }
-
-        // Wrap in a clickable card
-        let card = container(card_content)
-            .class(cosmic::style::Container::Card)
-            .padding(16);
-            //.on_press(Message::SelectItem(conflict.id));
-=======
         item_content = item_content.push(widget::divider::horizontal::default());
         
         let resolution_buttons = row()
@@ -242,7 +184,6 @@
             );
         
         item_content = item_content.push(resolution_buttons);
->>>>>>> d0c38e9a
 
         // Wrap in a container with border
         container(item_content)
