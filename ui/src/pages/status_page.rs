use std::time::Duration;

use crate::dbus_client::{with_dbus_client, DbusClient};
use cosmic::iced::alignment::Horizontal;
use cosmic::iced::{time, Alignment, Length, Subscription};
use cosmic::widget::{self, button, column, container, row, text};
use log::{error, info};
use onedrive_sync_lib::dbus::types::{DaemonStatus, UserProfile};

const ICON_TRUE: &[u8] = include_bytes!("../../../resources/programfiles/icons/ok.png");
const ICON_FALSE: &[u8] = include_bytes!("../../../resources/programfiles/icons/error.png");

#[derive(Debug, Clone)]
pub enum Message {
    FetchStatus,
    StatusLoaded(Result<DaemonStatus, String>),
    ProfileLoaded(Result<UserProfile, String>),
    Refresh,
    AutoRefresh,
    FullReset,
<<<<<<< HEAD
    // Signal-driven update
    StatusSignal(DaemonStatus),
=======
    ToggleSyncPause,
>>>>>>> 19d30d03
}

pub struct Page {
    daemon_status: Option<DaemonStatus>,
    user_profile: Option<UserProfile>,
    loading: bool,
    error: Option<String>,
    subscribed: bool,
}

impl Page {
    pub fn new() -> Self {
        info!("Creating new StatusPage instance");
        Self {
            daemon_status: None,
            user_profile: None,
            loading: false,
            error: None,
            subscribed: false,
        }
    }
    pub fn subscription(&self) -> Subscription<Message> {
        // Periodic refresh for fallback
        time::every(Duration::from_secs(30)).map(|_| Message::AutoRefresh)
    }

    pub fn view(&self) -> cosmic::Element<Message> {
        let spacing = cosmic::theme::active().cosmic().spacing.space_l;
        let content = column()
            .spacing(spacing)
            .width(Length::Fill)
            .height(Length::Fill);

        // Header: Welcome message or fallback
        let header = if let Some(profile) = &self.user_profile {
            text::title2(format!("Welcome {} in OneDrive Client", profile.given_name)).size(24)
        } else {
            text::title2("OneDrive Sync Status").size(24)
        };

        // Refresh button aligned right
        let refresh_row = row().width(Length::Fill).push(
            column().push(header).push(
                row()
                    .push(button::standard("Refresh").on_press(Message::Refresh))
                    .push(button::standard("Pause/Resume Sync").on_press(Message::ToggleSyncPause))
                    .push(button::destructive("Full Reset").on_press(Message::FullReset))
                    .width(Length::Fill),
            ),
        );

        // Status and profile as cards
        let status_card = container(self.create_status_section())
            .class(cosmic::style::Container::Card)
            .padding(16)
            .width(Length::Fill);

        let profile_card = container(self.create_profile_section())
            .class(cosmic::style::Container::Card)
            .padding(16)
            .width(Length::Fill);

        // Loading indicator
        let loading_indicator = if self.loading {
            container(text::body("Loading status...").size(16))
                .padding(8)
                .width(Length::Fill)
        } else {
            container(column()).width(Length::Fill)
        };

        // Error display
        let error_display = if let Some(error) = &self.error {
            container(text::body(format!("Error: {}", error)).size(14))
                .padding(8)
                .width(Length::Fill)
        } else {
            container(column()).width(Length::Fill)
        };

        content
            .push(refresh_row)
            .push(loading_indicator)
            .push(error_display)
            .push(profile_card)
            .push(status_card)
            .into()
    }

    fn create_status_section(&self) -> cosmic::Element<Message> {
        let spacing = cosmic::theme::active().cosmic().spacing.space_m;

        let title = text::title3("Daemon Status").size(18);

        let status_content = if let Some(status) = &self.daemon_status {
            column()
                .spacing(spacing)
                .push(self.create_status_row("Authentication", status.is_authenticated))
                .push(self.create_status_row("Connection", status.is_connected))
                .push(self.create_status_row("Conflicts", !status.has_conflicts))
                .push(self.create_status_row("Mounted", status.is_mounted))
        } else {
            column()
                .spacing(spacing)
                .push(text::body("No status data available").size(14))
        };

        column()
            .spacing(spacing)
            .push(title)
            .push(status_content)
            .into()
    }

    fn create_profile_section(&self) -> cosmic::Element<Message> {
        let spacing = cosmic::theme::active().cosmic().spacing.space_m;

        let title = text::title3("User Profile").size(18);

        let profile_content = if let Some(profile) = &self.user_profile {
            column()
                .spacing(spacing)
                .align_x(Horizontal::Left)
                .push(self.create_profile_row("Name", &profile.display_name))
                .push(self.create_profile_row("Email", &profile.mail))
        } else {
            column()
                .spacing(spacing)
                .push(text::body("No profile data available").size(14))
        };

        column()
            .spacing(spacing)
            .push(title)
            .push(profile_content)
            .into()
    }

    fn create_status_row(&self, label: &str, value: bool) -> cosmic::Element<Message> {
        let icon_data = if value { ICON_TRUE } else { ICON_FALSE };

        let icon = widget::icon::from_raster_bytes(icon_data).icon();

        row()
            .spacing(cosmic::theme::active().cosmic().spacing.space_s)
            .align_y(Alignment::Center)
            .height(Length::Fixed(32.0))
            .push(
                text::body(label.to_string())
                    .size(14)
                    .width(Length::Fixed(120.0)),
            )
            .push(icon.height(Length::Fixed(32.0)).width(Length::Fixed(32.0)))
            .into()
    }

    fn create_profile_row(&self, label: &str, value: &str) -> cosmic::Element<Message> {
        row()
            .spacing(cosmic::theme::active().cosmic().spacing.space_s)
            .align_y(Alignment::Center)
            .push(
                text::body(label.to_string())
                    .size(14)
                    .width(Length::Fixed(120.0)),
            )
            .push(text::body(value.to_string()).size(14))
            .into()
    }

    pub fn update(
        &mut self,
        message: Message,
    ) -> cosmic::Task<cosmic::Action<crate::app::Message>> {
        match message {
            Message::StatusSignal(status) => {
                self.daemon_status = Some(status);
                cosmic::Task::none()
            }
            Message::AutoRefresh => {
                // One-time subscription setup
                if !self.subscribed {
                    self.subscribed = true;
                    let subscribe_task = async move {
                        let _ = with_dbus_client(|client| async move {
                            let _ = client
                                .subscribe_daemon_status(|status| async move {
                                    // This callback cannot directly send a Message; use polling fallback
                                    let _ = status; // no-op
                                })
                                .await;
                            Ok::<(), String>(())
                        })
                        .await;
                    };
                    let _t: cosmic::Task<cosmic::Action<crate::app::Message>> = cosmic::task::future(subscribe_task).map(|_: ()| cosmic::Action::None);
                }
                let fetch_status =
                    with_dbus_client(|client| async move { client.get_daemon_status().await });
                let fetch_profile =
                    with_dbus_client(|client| async move { client.get_user_profile().await });

                let a = cosmic::task::future(fetch_status).map(|result| {
                    cosmic::Action::App(crate::app::Message::StatusPage(Message::StatusLoaded(
                        result,
                    )))
                });
                let b = cosmic::task::future(fetch_profile).map(|result| {
                    cosmic::Action::App(crate::app::Message::StatusPage(Message::ProfileLoaded(
                        result,
                    )))
                });
                cosmic::task::batch(vec![a, b])
            }
            Message::FullReset => {
                info!("StatusPage: Full reset requested");
                self.loading = true;
                self.error = None;
                let reset = async move {
                    match DbusClient::new().await {
                        Ok(client) => {
                            info!("StatusPage: Successfully created DbusClient");
                            match client.get_daemon_status().await {
                                Ok(status) => Ok(status),
                                Err(e) => Err(format!("Failed to get daemon status: {}", e)),
                            }
                        }
                        Err(e) => {
                            error!("StatusPage: Failed to create DbusClient - {}", e);
                            Err(format!("Failed to connect to daemon: {}", e))
                        }
                    }
                };
                cosmic::task::future(reset).map(|result| {
                    cosmic::Action::App(crate::app::Message::StatusPage(Message::StatusLoaded(
                        result,
                    )))
                })
            }
            Message::FetchStatus => {
                info!("StatusPage: Fetching status from daemon");
                self.loading = true;
                self.error = None;

                let fetch_status = async move {
                    match DbusClient::new().await {
                        Ok(client) => {
                            info!("StatusPage: Successfully created DbusClient");
                            match client.get_daemon_status().await {
                                Ok(status) => Ok(status),
                                Err(e) => Err(format!("Failed to get daemon status: {}", e)),
                            }
                        }
                        Err(e) => {
                            error!("StatusPage: Failed to create DbusClient - {}", e);
                            Err(format!("Failed to connect to daemon: {}", e))
                        }
                    }
                };
                let fetch_profile = async move {
                    match DbusClient::new().await {
                        Ok(client) => {
                            info!("StatusPage: Successfully created DbusClient");
                            match client.get_user_profile().await {
                                Ok(profile) => Ok(profile),
                                Err(e) => Err(format!("Failed to get user profile: {}", e)),
                            }
                        }
                        Err(e) => {
                            error!("StatusPage: Failed to create DbusClient - {}", e);
                            Err(format!("Failed to connect to daemon: {}", e))
                        }
                    }
                };

                let a = cosmic::task::future(fetch_status).map(|result| {
                    cosmic::Action::App(crate::app::Message::StatusPage(Message::StatusLoaded(
                        result,
                    )))
                });
                let b = cosmic::task::future(fetch_profile).map(|result| {
                    cosmic::Action::App(crate::app::Message::StatusPage(Message::ProfileLoaded(
                        result,
                    )))
                });
                cosmic::task::batch(vec![a, b])
            }

            Message::ProfileLoaded(result) => {
                self.loading = false;
                match result {
                    Ok(profile) => {
                        self.user_profile = Some(profile);
                        self.error = None;
                    }
                    Err(e) => {
                        self.user_profile = None;
                        self.error = Some(e);
                    }
                }
                cosmic::Task::none()
            }

            Message::StatusLoaded(result) => {
                self.loading = false;
                match result {
                    Ok(status) => {
                        info!("StatusPage: Successfully loaded daemon status - authenticated={}, connected={}, sync_status={:?}", 
                              status.is_authenticated, status.is_connected, status.sync_status);
                        self.daemon_status = Some(status);
                        self.error = None;
                    }
                    Err(e) => {
                        self.daemon_status = None;
                        self.error = Some(e);
                    }
                }
                cosmic::Task::none()
            }

            Message::Refresh => {
                info!("StatusPage: Manual refresh requested");
                self.loading = true;
                self.error = None;

                let fetch_status = async move {
                    match DbusClient::new().await {
                        Ok(client) => match client.get_daemon_status().await {
                            Ok(status) => Ok(status),
                            Err(e) => Err(format!("Failed to get daemon status: {}", e)),
                        },
                        Err(e) => Err(format!("Failed to connect to daemon: {}", e)),
                    }
                };

                cosmic::task::future(fetch_status).map(|result| {
                    cosmic::Action::App(crate::app::Message::StatusPage(Message::StatusLoaded(
                        result,
                    )))
                })
            }

            Message::ToggleSyncPause => {
                info!("StatusPage: Toggle sync pause requested");
                self.loading = true;
                self.error = None;

                let toggle_pause = async move {
                    match DbusClient::new().await {
                        Ok(client) => match client.toggle_sync_pause().await {
                            Ok(is_paused) => {
                                info!("StatusPage: Sync pause toggled: {}", if is_paused { "paused" } else { "resumed" });
                                // After toggling, fetch the updated status
                                match client.get_daemon_status().await {
                                    Ok(status) => Ok(status),
                                    Err(e) => Err(format!("Failed to get daemon status after toggle: {}", e)),
                                }
                            },
                            Err(e) => Err(format!("Failed to toggle sync pause: {}", e)),
                        },
                        Err(e) => Err(format!("Failed to connect to daemon: {}", e)),
                    }
                };

                cosmic::task::future(toggle_pause).map(|result| {
                    cosmic::Action::App(crate::app::Message::StatusPage(Message::StatusLoaded(
                        result,
                    )))
                })
            }
        }
    }
}<|MERGE_RESOLUTION|>--- conflicted
+++ resolved
@@ -18,12 +18,7 @@
     Refresh,
     AutoRefresh,
     FullReset,
-<<<<<<< HEAD
-    // Signal-driven update
-    StatusSignal(DaemonStatus),
-=======
     ToggleSyncPause,
->>>>>>> 19d30d03
 }
 
 pub struct Page {
